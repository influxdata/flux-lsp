[package]
name = "flux-lsp"
<<<<<<< HEAD
version = "0.5.51"
=======
version = "0.5.54"
>>>>>>> fc2e98a0
authors = ["Flux Developers <flux-developers@influxdata.com>"]
edition = "2018"
license = "MIT"
description = "LSP support for the flux language"
repository = "https://github.com/influxdata/flux-lsp"

[package.metadata.wasm-pack.profile.release]
wasm-opt = ["-Oz", "--enable-mutable-globals"]

[features]
default = ["strict"]
strict = []

[lib]
name = "flux_lsp"
crate-type = ["cdylib", "rlib"]
path = "src/lib.rs"

[[bin]]
name = "flux-lsp"
test = false
bench = false

# See more keys and their definitions at https://doc.rust-lang.org/cargo/reference/manifest.html

[dependencies]
async-trait = "0.1.50"
clap = "2.33.3"
combinations = "0.1.0"
<<<<<<< HEAD
flux = { git = "https://github.com/influxdata/flux", tag = "v0.119.1" }
=======
flux = { git = "https://github.com/influxdata/flux", tag = "v0.123.0" }
>>>>>>> fc2e98a0
futures = "0.3.15"
js-sys = "0.3.51"
line-col = "0.2.1"
log = "0.4.14"
serde = { version = "1.0.126", features = ["derive"] }
serde_json = "1.0.64"
serde_repr = "0.1.7"
simplelog = "0.10.0"
tokio = { version = "1.7.1", features = ["io-std", "macros", "rt", "rt-multi-thread"] }
url = "2.2.2"
wasm-bindgen = "0.2.74"
wasm-bindgen-futures = "0.4.24"
web-sys = { version = "0.3.51", features = ["console"] }

lspower = "1.1.0"

[dev-dependencies]
futures = "0.3.15"
tokio-test = "*"<|MERGE_RESOLUTION|>--- conflicted
+++ resolved
@@ -1,10 +1,6 @@
 [package]
 name = "flux-lsp"
-<<<<<<< HEAD
-version = "0.5.51"
-=======
 version = "0.5.54"
->>>>>>> fc2e98a0
 authors = ["Flux Developers <flux-developers@influxdata.com>"]
 edition = "2018"
 license = "MIT"
@@ -34,11 +30,7 @@
 async-trait = "0.1.50"
 clap = "2.33.3"
 combinations = "0.1.0"
-<<<<<<< HEAD
-flux = { git = "https://github.com/influxdata/flux", tag = "v0.119.1" }
-=======
 flux = { git = "https://github.com/influxdata/flux", tag = "v0.123.0" }
->>>>>>> fc2e98a0
 futures = "0.3.15"
 js-sys = "0.3.51"
 line-col = "0.2.1"
