[package]
name = "flux-lsp"
version = "0.6.3"
authors = ["Flux Developers <flux-developers@influxdata.com>"]
edition = "2018"
license = "MIT"
description = "LSP support for the flux language"
repository = "https://github.com/influxdata/flux-lsp"

[package.metadata.wasm-pack.profile.release]
wasm-opt = ["-Oz", "--enable-mutable-globals"]

[features]
default = ["strict"]
strict = []

[lib]
name = "flux_lsp"
crate-type = ["cdylib", "rlib"]
path = "src/lib.rs"

[[bin]]
name = "flux-lsp"
test = false
bench = false

# See more keys and their definitions at https://doc.rust-lang.org/cargo/reference/manifest.html

[dependencies]
async-std = { version = "1.9.0", features = ["attributes"] }
async-trait = "0.1.50"
clap = "2.33.3"
combinations = "0.1.0"
<<<<<<< HEAD
flux = { git = "https://github.com/influxdata/flux", tag = "v0.127.2" }
=======
flux = { git = "https://github.com/influxdata/flux", tag = "v0.127.3" }
>>>>>>> dec88117
futures = "0.3.15"
js-sys = "0.3.51"
line-col = "0.2.1"
log = "0.4.14"
lsp-types = "0.89.2"
lspower = { version = "1.1.0", default-features = false, features = ["runtime-agnostic" ] }
serde = { version = "1.0.126", features = ["derive"] }
serde_json = "1.0.64"
serde_repr = "0.1.7"
simplelog = "0.10.0"
tower-service = { version = "0.3.1" }
url = "2.2.2"
wasm-bindgen = "0.2.74"
wasm-bindgen-futures = "0.4.24"
# wasm-bindgen-test isn't a dev dependency because the tests are
# built externally.
wasm-bindgen-test = "0.3.0"
web-sys = { version = "0.3.51", features = ["console"] }

[dev-dependencies]
futures = "0.3.15"
criterion = "0.3"

[[bench]]
name = "server"
path = "benches/server.rs"
harness = false<|MERGE_RESOLUTION|>--- conflicted
+++ resolved
@@ -31,11 +31,7 @@
 async-trait = "0.1.50"
 clap = "2.33.3"
 combinations = "0.1.0"
-<<<<<<< HEAD
-flux = { git = "https://github.com/influxdata/flux", tag = "v0.127.2" }
-=======
 flux = { git = "https://github.com/influxdata/flux", tag = "v0.127.3" }
->>>>>>> dec88117
 futures = "0.3.15"
 js-sys = "0.3.51"
 line-col = "0.2.1"
