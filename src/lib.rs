--- conflicted
+++ resolved
@@ -1,36 +1,14 @@
 #![cfg_attr(feature = "strict", deny(warnings))]
-<<<<<<< HEAD
-
 extern crate clap;
 
-pub mod cache;
-pub mod handlers;
-pub mod protocol;
-pub mod shared;
-pub mod stdlib;
-pub mod wasm;
-=======
 mod cache;
 mod handlers;
 mod protocol;
+mod server;
 mod shared;
 mod stdlib;
 mod wasm;
->>>>>>> fc2e98a0
 
 mod visitors;
 
-<<<<<<< HEAD
-pub use handlers::Router;
-pub use wasm::Server;
-
-mod server;
-pub use server::LspServer;
-=======
-#[macro_export]
-macro_rules! log {
-    ( $( $t:tt )* ) => {
-        web_sys::console::log_1(&format!( $( $t )* ).into());
-    }
-}
->>>>>>> fc2e98a0
+pub use server::LspServer;