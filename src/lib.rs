--- conflicted
+++ resolved
@@ -1,21 +1,4 @@
 #![cfg_attr(feature = "strict", deny(warnings))]
-<<<<<<< HEAD
-mod cache;
-mod handlers;
-mod protocol;
-mod shared;
-mod stdlib;
-mod wasm;
-
-mod visitors;
-
-#[macro_export]
-macro_rules! log {
-    ( $( $t:tt )* ) => {
-        web_sys::console::log_1(&format!( $( $t )* ).into());
-    }
-}
-=======
 extern crate clap;
 
 mod cache;
@@ -34,4 +17,10 @@
 
 #[cfg(feature = "lsp2")]
 pub use server::LspServer;
->>>>>>> b870e5b8
+
+#[macro_export]
+macro_rules! log {
+    ( $( $t:tt )* ) => {
+        web_sys::console::log_1(&format!( $( $t )* ).into());
+    }
+}