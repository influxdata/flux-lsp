/// Flux transformations
///
/// The code here is not for visiting or analyzing flux, but for transforming AST
/// (and only AST).
use flux::ast;
use flux::ast::walk;

/// This will return the ast equivalent of `yield(name: "{bucket}-{num}")`
fn make_yield_function(
    argument: ast::Expression,
    bucket: String,
    num: usize,
) -> ast::ExprStmt {
    ast::ExprStmt {
        base: ast::BaseNode::default(),
        expression: ast::Expression::PipeExpr(Box::new(
            ast::PipeExpr {
                argument,
                base: ast::BaseNode::default(),
                call: ast::CallExpr {
                    arguments: vec![ast::Expression::Object(
                        Box::new(ast::ObjectExpr {
                            base: ast::BaseNode::default(),
                            properties: vec![ast::Property {
                                base: ast::BaseNode::default(),
                                key: ast::PropertyKey::Identifier(
                                    ast::Identifier {
                                        base: ast::BaseNode::default(
                                        ),
                                        name: "name".into(),
                                    },
                                ),
                                value: Some(
                                    ast::Expression::StringLit(
                                        ast::StringLit {
                                            base:
                                                ast::BaseNode::default(
                                                ),
                                            value: format!(
                                                "{}-{}",
                                                bucket, num,
                                            ),
                                        },
                                    ),
                                ),
                                comma: vec![],
                                separator: vec![],
                            }],
                            lbrace: vec![],
                            rbrace: vec![],
                            with: None,
                        }),
                    )],
                    base: ast::BaseNode::default(),
                    callee: ast::Expression::Identifier(
                        ast::Identifier {
                            base: ast::BaseNode::default(),
                            name: "yield".into(),
                        },
                    ),
                    lparen: vec![],
                    rparen: vec![],
                },
            },
        )),
    }
}

/// This will return the ast equivalent of
/// `filter(fn: (r) => {value})`
fn make_filter_function(
    argument: ast::Expression,
    value: Option<ast::Expression>,
) -> ast::Expression {
    ast::Expression::PipeExpr(Box::new(ast::PipeExpr {
        argument,
        base: ast::BaseNode::default(),
        call: ast::CallExpr {
            arguments: vec![ast::Expression::Object(Box::new(
                ast::ObjectExpr {
                    base: ast::BaseNode::default(),
                    properties: vec![ast::Property {
                        base: ast::BaseNode::default(),
                        key: ast::PropertyKey::Identifier(
                            ast::Identifier {
                                base: ast::BaseNode::default(),
                                name: "fn".into(),
                            },
                        ),
                        value,
                        comma: vec![],
                        separator: vec![],
                    }],
                    lbrace: vec![],
                    rbrace: vec![],
                    with: None,
                },
            ))],
            base: ast::BaseNode::default(),
            callee: ast::Expression::Identifier(ast::Identifier {
                base: ast::BaseNode::default(),
                name: "filter".into(),
            }),
            lparen: vec![],
            rparen: vec![],
        },
    }))
}

/// This will return the ast equivalent of
/// `from(bucket: "{bucket}") |> range(start: v.timeRangeStart, stop: v.timeRangeStop) |> yield(name: "{bucket}-{length_of_ast}")`
fn make_from_function(bucket: String, num: usize) -> ast::Statement {
    let from = ast::CallExpr {
        base: ast::BaseNode::default(),
        callee: ast::Expression::Identifier(ast::Identifier {
            base: ast::BaseNode::default(),
            name: "from".into(),
        }),
        arguments: vec![ast::Expression::Object(Box::new(
            ast::ObjectExpr {
                base: ast::BaseNode::default(),
                lbrace: vec![],
                with: None,
                properties: vec![flux::ast::Property {
                    base: ast::BaseNode::default(),
                    key: ast::PropertyKey::Identifier(
                        ast::Identifier {
                            base: ast::BaseNode::default(),
                            name: "bucket".into(),
                        },
                    ),
                    separator: vec![],
                    value: Some(ast::Expression::StringLit(
                        ast::StringLit {
                            base: ast::BaseNode::default(),
                            value: bucket.clone(),
                        },
                    )),
                    comma: vec![],
                }],
                rbrace: vec![],
            },
        ))],
        lparen: vec![],
        rparen: vec![],
    };

<<<<<<< HEAD
    let range = ast::Expression::PipeExpr(Box::new(
            ast::PipeExpr {
                argument: ast::Expression::Call(Box::new(from)),
=======
    let range = ast::CallExpr {
        arguments: vec![ast::Expression::Object(
            Box::new(ast::ObjectExpr {
>>>>>>> 028a1853
                base: ast::BaseNode::default(),
                properties: vec![ast::Property {
                    base: ast::BaseNode::default(),
                    key: ast::PropertyKey::Identifier(
                        ast::Identifier {
                            base: ast::BaseNode::default(
                            ),
                            name: "start".into(),
                        },
                    ),
                    value: Some(
                        ast::Expression::Member(Box::new(ast::MemberExpr {
                            base: ast::BaseNode::default(),
                            lbrack: vec![],
                            rbrack: vec![],
                            object: ast::Expression::Identifier(
                                ast::Identifier {
                                    base: ast::BaseNode::default(),
                                    name: "v".into(),
                                }
                            ),
                            property: ast::PropertyKey::Identifier(ast::Identifier {
                                base: ast::BaseNode::default(),
                                name: "timeRangeStart".into(),
                            })
                        }))
                    ),
                    comma: vec![],
                    separator: vec![],
                },
                ast::Property {
                    base: ast::BaseNode::default(),
                    key: ast::PropertyKey::Identifier(
                        ast::Identifier {
                            base: ast::BaseNode::default(
                            ),
                            name: "stop".into(),
                        },
                    ),
                    value: Some(
                        ast::Expression::Member(Box::new(ast::MemberExpr {
                            base: ast::BaseNode::default(),
                            lbrack: vec![],
                            rbrack: vec![],
                            object: ast::Expression::Identifier(
                                ast::Identifier {
                                    base: ast::BaseNode::default(),
                                    name: "v".into(),
                                }
                            ),
                            property: ast::PropertyKey::Identifier(ast::Identifier {
                                base: ast::BaseNode::default(),
                                name: "timeRangeStop".into(),
                            })
                        }))
                    ),
                    comma: vec![],
                    separator: vec![],
                }
                ],
                lbrace: vec![],
                rbrace: vec![],
                with: None,
            }),
        )],
        base: ast::BaseNode::default(),
        callee: ast::Expression::Identifier(
            ast::Identifier {
                base: ast::BaseNode::default(),
                name: "range".into(),
            },
        ),
        lparen: vec![],
        rparen: vec![],
    };

    let yield_ = ast::CallExpr {
        arguments: vec![ast::Expression::Object(
            Box::new(ast::ObjectExpr {
                base: ast::BaseNode::default(),
                properties: vec![ast::Property {
                    base: ast::BaseNode::default(),
                    key: ast::PropertyKey::Identifier(
                        ast::Identifier {
                            base: ast::BaseNode::default(
                            ),
                            name: "name".into(),
                        },
                    ),
                    value: Some(
                        ast::Expression::StringLit(ast::StringLit {
                            base: ast::BaseNode::default(),
                            value: "_influxDBEditor".into(),
                        })
                    ),
                    comma: vec![],
                    separator: vec![],
                }],
                lbrace: vec![],
                rbrace: vec![],
                with: None,
            }),
        )],
        base: ast::BaseNode::default(),
        callee: ast::Expression::Identifier(
            ast::Identifier {
                base: ast::BaseNode::default(),
                name: "yield".into(),
            },
<<<<<<< HEAD
        ))
    ;

    let yield_expr = make_yield_function(range, bucket, num);

    ast::Statement::Expr(Box::new(yield_expr))
=======
        ),
        lparen: vec![],
        rparen: vec![],
    };

    ast::Statement::Expr(Box::new(ast::ExprStmt {
        base: ast::BaseNode::default(),
        expression: ast::Expression::PipeExpr(Box::new(
            ast::PipeExpr {
                base: ast::BaseNode::default(),
                argument: ast::Expression::PipeExpr(Box::new(ast::PipeExpr {
                    argument: ast::Expression::Call(Box::new(from)),
                    base: ast::BaseNode::default(),
                    call: range,
                })),
                call: yield_,
            },
        )),
    }))
>>>>>>> 028a1853
}

#[derive(Default)]
struct FromBucketVisitor {
    bucket: Option<String>,
}

impl<'a> walk::Visitor<'a> for FromBucketVisitor {
    fn visit(&mut self, node: walk::Node<'a>) -> bool {
        match node {
            walk::Node::CallExpr(call) => {
                if let ast::Expression::Identifier(identifier) =
                    &call.callee
                {
                    if identifier.name == "from" {
                        call.arguments.iter().for_each(|argument| {
                            if let ast::Expression::Object(obj) = argument {
                                obj.properties.iter().for_each(|property| {
                                    if let ast::PropertyKey::Identifier(key) = &property.key {
                                        if key.name == "bucket" {
                                            if let Some(ast::Expression::StringLit(value)) = &property.value {
                                                self.bucket = Some(value.value.clone());
                                            }
                                        }
                                    }
                                })
                            }
                        });
                        false
                    } else {
                        true
                    }
                } else {
                    true
                }
            }
            _ => true,
        }
    }
}

// check if the last expression is "yield"
fn has_yield(statement: ast::Expression) -> bool {
    match statement {
        ast::Expression::PipeExpr(pipe_expr) => {
            let call = pipe_expr.call.clone();
            if let ast::Expression::Identifier(identifier) =
                &call.callee
            {
                identifier.name == "yield"
            } else {
                false
            }
        }
        _ => false,
    }
}

/// Find the correct `from` expression in a query ast
///
/// The logic follows this: we _only_ ever want to look at the last statement
/// in a query ast. Is it a `from` expression? Does it match the specified bucket?
/// If that expression is found, pull that expression out of the query and return
/// it. Otherwise, Otherwise, create a new `from() |> range() |> yield()` statement
/// and return it.
///
/// Why only the last one? Unless we're adding information about cursor position, we
/// have to make a choice on where the insertion needs to be. That choice is explicitly
/// "at the end of the file."
fn find_the_from(
    file: &mut ast::File,
    bucket: String,
) -> ast::Statement {
    // XXX: rockstar (13 Jun 2022) - This still has an issue where the last call in the
    // pipe is a yield. Appending to that statement will change the result.
    let last_statement = file.body.pop();
    match last_statement {
        Some(last_statement) => {
            if let ast::Statement::Expr(statement) =
                last_statement.clone()
            {
                let walker = walk::Node::ExprStmt(statement.as_ref());
                let mut visitor = FromBucketVisitor::default();

                ast::walk::walk(&mut visitor, walker);

                if let Some(name) = visitor.bucket {
                    if name == bucket {
                        return ast::Statement::Expr(statement);
                    }
                }

                file.body.push(last_statement);
                make_from_function(bucket, file.body.len())
            } else {
                file.body.push(last_statement);
                make_from_function(bucket, file.body.len())
            }
        }
        None => make_from_function(bucket, file.body.len()),
    }
}

/// Create a function used as then `fn` parameter of `filter`
///
/// This will return the ast equivalent of `(r) => r.{field} == "{value}"`.
fn make_flux_filter_function(
    field: String,
    value: String,
) -> ast::Expression {
    ast::Expression::Function(Box::new(ast::FunctionExpr {
        arrow: vec![],
        base: ast::BaseNode::default(),
        body: ast::FunctionBody::Expr(ast::Expression::Binary(
            Box::new(ast::BinaryExpr {
                base: ast::BaseNode::default(),
                left: ast::Expression::Member(Box::new(
                    ast::MemberExpr {
                        base: ast::BaseNode::default(),
                        lbrack: vec![],
                        rbrack: vec![],
                        object: ast::Expression::Identifier(
                            ast::Identifier {
                                base: ast::BaseNode::default(),
                                name: "r".into(),
                            },
                        ),
                        property: ast::PropertyKey::Identifier(
                            ast::Identifier {
                                base: ast::BaseNode::default(),
                                name: field,
                            },
                        ),
                    },
                )),
                right: ast::Expression::StringLit(ast::StringLit {
                    base: ast::BaseNode::default(),
                    value,
                }),
                operator: ast::Operator::EqualOperator,
            }),
        )),
        lparen: vec![],
        rparen: vec![],
        params: vec![ast::Property {
            base: ast::BaseNode::default(),
            key: ast::PropertyKey::Identifier(ast::Identifier {
                base: ast::BaseNode::default(),
                name: "r".into(),
            }),
            comma: vec![],
            separator: vec![],
            value: None,
        }],
    }))
}

pub(crate) fn inject_tag_filter(
    file: &ast::File,
    name: String,
    bucket: String,
) -> Result<ast::File, ()> {
    let mut ast = file.clone();

    let mut call: ast::Expression =
        if let ast::Statement::Expr(expr) =
            find_the_from(&mut ast, bucket.clone())
        {
            expr.expression
        } else {
            return Err(());
        };

    let last_statement: ast::Expression = call.clone();
    if has_yield(last_statement.clone()) {
        // discard the yield expression
        if let ast::Expression::PipeExpr(pip_expr) = last_statement {
            call = pip_expr.argument;
        }
    }

    let value = Some(ast::Expression::Function(Box::new(
        ast::FunctionExpr {
            arrow: vec![],
            base: ast::BaseNode::default(),
            body: ast::FunctionBody::Expr(ast::Expression::Unary(
                Box::new(ast::UnaryExpr {
                    base: ast::BaseNode::default(),
                    argument: ast::Expression::Member(Box::new(
                        ast::MemberExpr {
                            base: ast::BaseNode::default(),
                            lbrack: vec![],
                            rbrack: vec![],
                            object: ast::Expression::Identifier(
                                ast::Identifier {
                                    base: ast::BaseNode::default(),
                                    name: "r".into(),
                                },
                            ),
                            property: ast::PropertyKey::Identifier(
                                ast::Identifier {
                                    base: ast::BaseNode::default(),
                                    name,
                                },
                            ),
                        },
                    )),
                    operator: ast::Operator::ExistsOperator,
                }),
            )),
            lparen: vec![],
            rparen: vec![],
            params: vec![ast::Property {
                base: ast::BaseNode::default(),
                key: ast::PropertyKey::Identifier(ast::Identifier {
                    base: ast::BaseNode::default(),
                    name: "r".into(),
                }),
                comma: vec![],
                separator: vec![],
                value: None,
            }],
        },
    )));

    let filter_expr = make_filter_function(call, value);

    let yield_expr =
        make_yield_function(filter_expr, bucket, ast.body.len());

    ast.body.push(ast::Statement::Expr(Box::new(yield_expr)));

    Ok(ast)
}

pub(crate) fn inject_field_filter(
    file: &ast::File,
    name: String,
    bucket: String,
) -> Result<ast::File, ()> {
    let mut ast = file.clone();

    let mut call: ast::Expression =
        if let ast::Statement::Expr(expr) =
            find_the_from(&mut ast, bucket.clone())
        {
            expr.expression
        } else {
            return Err(());
        };

    let last_statement: ast::Expression = call.clone();
    if has_yield(last_statement.clone()) {
        // discard the yield expression
        if let ast::Expression::PipeExpr(pip_expr) = last_statement {
            call = pip_expr.argument;
        }
    }

    let filter_expr = make_filter_function(
        call,
        Some(make_flux_filter_function("_field".into(), name)),
    );

    let yield_expr =
        make_yield_function(filter_expr, bucket, ast.body.len());

    ast.body.push(ast::Statement::Expr(Box::new(yield_expr)));
    Ok(ast)
}

pub(crate) fn inject_tag_value_filter(
    file: &ast::File,
    name: String,
    value: String,
    bucket: String,
) -> Result<ast::File, ()> {
    let mut ast = file.clone();

    let mut call: ast::Expression =
        if let ast::Statement::Expr(expr) =
            find_the_from(&mut ast, bucket.clone())
        {
            expr.expression
        } else {
            return Err(());
        };

    let last_statement: ast::Expression = call.clone();
    if has_yield(last_statement.clone()) {
        // discard the yield expression
        if let ast::Expression::PipeExpr(pip_expr) = last_statement {
            call = pip_expr.argument;
        }
    }

    let filter_expr = make_filter_function(
        call,
        Some(make_flux_filter_function(name, value)),
    );

    let yield_expr =
        make_yield_function(filter_expr, bucket, ast.body.len());

    ast.body.push(ast::Statement::Expr(Box::new(yield_expr)));
    Ok(ast)
}

pub(crate) fn inject_measurement_filter(
    file: &ast::File,
    name: String,
    bucket: String,
) -> Result<ast::File, ()> {
    let mut ast = file.clone();

    let mut call: ast::Expression =
        if let ast::Statement::Expr(expr) =
            find_the_from(&mut ast, bucket.clone())
        {
            expr.expression
        } else {
            return Err(());
        };

    let last_statement: ast::Expression = call.clone();
    if has_yield(last_statement.clone()) {
        // discard the yield expression
        if let ast::Expression::PipeExpr(pip_expr) = last_statement {
            call = pip_expr.argument;
        }
    }

    let filter_expr = make_filter_function(
        call,
        Some(make_flux_filter_function("_measurement".into(), name)),
    );

    let yield_expr =
        make_yield_function(filter_expr, bucket, ast.body.len());

    ast.body.push(ast::Statement::Expr(Box::new(yield_expr)));

    Ok(ast)
}

#[cfg(test)]
#[allow(clippy::unwrap_used)]
mod tests {
    use super::*;

    // When the last statement isn't a `from` call, return a new `from` call.
    #[test]
    fn test_find_the_from_last_statement_not_from() {
        let fluxscript = r#"from(bucket: "my-bucket")
        
a = 0"#;
        let mut ast =
            flux::parser::parse_string("".into(), &fluxscript);

        let from = find_the_from(&mut ast, "my-bucket".into());

        assert_eq!(
            from.base().location,
            ast::SourceLocation {
                start: ast::Position { line: 0, column: 0 },
                end: ast::Position { line: 0, column: 0 },
                file: None,
                source: None
            }
        );
        assert_eq!(2, ast.body.len());
    }

    // When the query is empty, return a new `from` call.
    #[test]
    fn test_find_the_from_empty_query() {
        let fluxscript = r#""#;
        let mut ast =
            flux::parser::parse_string("".into(), &fluxscript);

        let from = find_the_from(&mut ast, "my-bucket".into());

        assert_eq!(
            from.base().location,
            ast::SourceLocation {
                start: ast::Position { line: 0, column: 0 },
                end: ast::Position { line: 0, column: 0 },
                file: None,
                source: None
            }
        );
        assert_eq!(0, ast.body.len());

        ast.body.push(from);
        let expected = r#"from(bucket: "my-bucket") |> range(start: v.timeRangeStart, stop: v.timeRangeStop) |> yield(name: "my-bucket-0")
"#;
        assert_eq!(
            expected,
            flux::formatter::convert_to_string(&ast).unwrap()
        );
    }

    // When the last `from` call isn't the right bucket, return a new `from` call.
    #[test]
    fn test_find_the_from_not_existing_from() {
        let fluxscript = r#"from(bucket: "my-bucket")"#;
        let mut ast =
            flux::parser::parse_string("".into(), &fluxscript);

        let from = find_the_from(&mut ast, "my-new-bucket".into());

        assert_eq!(
            from.base().location,
            ast::SourceLocation {
                start: ast::Position { line: 0, column: 0 },
                end: ast::Position { line: 0, column: 0 },
                file: None,
                source: None
            }
        );
        assert_eq!(1, ast.body.len());
    }

    // When the last `from` call is the correct bucket, return that call.
    #[test]
    fn test_find_the_from_from_found() {
        let fluxscript = r#"from(bucket: "my-bucket")"#;
        let mut ast =
            flux::parser::parse_string("".into(), &fluxscript);

        let from = find_the_from(&mut ast, "my-bucket".into());

        assert_eq!(
            from.base().location,
            ast::SourceLocation {
                start: ast::Position { line: 1, column: 1 },
                end: ast::Position {
                    line: 1,
                    column: 26
                },
                file: None,
                source: Some(r#"from(bucket: "my-bucket")"#.into())
            }
        );
        assert_eq!(0, ast.body.len());
    }

    // When the expected `from` is nested in a pipe expr, walk down
    // into it to find it.
    #[test]
    fn test_find_the_from_from_with_pipe_expr() {
        let fluxscript = r#"from(bucket: "my-bucket")
  |> range(start: v.timeRangeStart, stop: v.timeRangeStop)"#;
        let mut ast =
            flux::parser::parse_string("".into(), &fluxscript);

        let from = find_the_from(&mut ast, "my-bucket".into());

        assert_eq!(
            from.base().location,
            ast::SourceLocation {
                start: ast::Position { line: 1, column: 1 },
                end: ast::Position {
                    line: 2,
                    column: 59
                },
                file: None,
                source: Some(
                    r#"from(bucket: "my-bucket")
  |> range(start: v.timeRangeStart, stop: v.timeRangeStop)"#
                        .into()
                )
            }
        );
        assert_eq!(0, ast.body.len());
    }

    #[test]
    fn test_inject_tag_key() {
        let fluxscript = r#"from(bucket: "my-bucket")"#;
        let ast = flux::parser::parse_string("".into(), &fluxscript);

        let transformed =
            inject_tag_filter(&ast, "cpu".into(), "my-bucket".into())
                .unwrap();

        let expected = r#"from(bucket: "my-bucket") |> filter(fn: (r) => exists r.cpu) |> yield(name: "my-bucket-0")
"#;
        assert_eq!(
            expected,
            flux::formatter::convert_to_string(&transformed).unwrap()
        );
    }

    #[test]
    fn test_inject_tag_key_no_from() {
        let fluxscript = r#""#;
        let ast = flux::parser::parse_string("".into(), &fluxscript);

        let transformed =
            inject_tag_filter(&ast, "cpu".into(), "my-bucket".into())
                .unwrap();

        let expected = r#"from(bucket: "my-bucket")
    |> range(start: v.timeRangeStart, stop: v.timeRangeStop)
    |> filter(fn: (r) => exists r.cpu)
    |> yield(name: "my-bucket-0")
"#;
        assert_eq!(
            expected,
            flux::formatter::convert_to_string(&transformed).unwrap()
        );
    }

    #[test]
    fn test_inject_tag_value_filter() {
        let fluxscript = r#"from(bucket: "my-bucket")"#;
        let ast = flux::parser::parse_string("".into(), &fluxscript);

        let transformed = inject_tag_value_filter(
            &ast,
            "myTag".into(),
            "myTagValue".into(),
            "my-bucket".into(),
        )
        .unwrap();

        let expected = r#"from(bucket: "my-bucket") |> filter(fn: (r) => r.myTag == "myTagValue") |> yield(name: "my-bucket-0")
"#;
        assert_eq!(
            expected,
            flux::formatter::convert_to_string(&transformed).unwrap()
        );
    }

    #[test]
    fn test_inject_tag_value_filter_no_from() {
        let fluxscript = r#""#;
        let ast = flux::parser::parse_string("".into(), &fluxscript);

        let transformed = inject_tag_value_filter(
            &ast,
            "myTag".into(),
            "myTagValue".into(),
            "my-bucket".into(),
        )
        .unwrap();

        let expected = r#"from(bucket: "my-bucket")
    |> range(start: v.timeRangeStart, stop: v.timeRangeStop)
    |> filter(fn: (r) => r.myTag == "myTagValue")
    |> yield(name: "my-bucket-0")
"#;
        assert_eq!(
            expected,
            flux::formatter::convert_to_string(&transformed).unwrap()
        );
    }

    #[test]
    fn test_inject_field_filter() {
        let fluxscript = r#"from(bucket: "my-bucket")"#;
        let ast = flux::parser::parse_string("".into(), &fluxscript);

        let transformed = inject_field_filter(
            &ast,
            "myField".into(),
            "my-bucket".into(),
        )
        .unwrap();

        let expected = r#"from(bucket: "my-bucket") |> filter(fn: (r) => r._field == "myField") |> yield(name: "my-bucket-0")
"#;
        assert_eq!(
            expected,
            flux::formatter::convert_to_string(&transformed).unwrap()
        );
    }

    #[test]
    fn test_inject_measurement_filter() {
        let fluxscript = r#"from(bucket: "my-bucket")"#;
        let ast = flux::parser::parse_string("".into(), &fluxscript);

        let transformed = inject_measurement_filter(
            &ast,
            "myMeasurement".into(),
            "my-bucket".into(),
        )
        .unwrap();

        let expected = r#"from(bucket: "my-bucket") |> filter(fn: (r) => r._measurement == "myMeasurement") |> yield(name: "my-bucket-0")
"#;
        assert_eq!(
            expected,
            flux::formatter::convert_to_string(&transformed).unwrap()
        );
    }

    /// When the last `from` call isn't the right bucket,
    /// return a new `from` call with the correct yield butcket name.
    #[test]
    fn test_inject_measurement_filter_new_bucket() {
        let fluxscript = r#"from(bucket: "my-bucket")
    |> range(start: v.timeRangeStart, stop: v.timeRangeStop)
    |> filter(fn: (r) => r._measurement == "test")
"#;
        let ast = flux::parser::parse_string("".into(), &fluxscript);

        let transformed = inject_measurement_filter(
            &ast,
            "myMeasurement".into(),
            "my-new-bucket".into(),
        )
        .unwrap();

        let expected = r#"from(bucket: "my-bucket")
    |> range(start: v.timeRangeStart, stop: v.timeRangeStop)
    |> filter(fn: (r) => r._measurement == "test")
from(bucket: "my-new-bucket")
    |> range(start: v.timeRangeStart, stop: v.timeRangeStop)
    |> filter(fn: (r) => r._measurement == "myMeasurement")
    |> yield(name: "my-new-bucket-1")
"#;
        assert_eq!(
            expected,
            flux::formatter::convert_to_string(&transformed).unwrap()
        );
    }
}<|MERGE_RESOLUTION|>--- conflicted
+++ resolved
@@ -145,133 +145,127 @@
         rparen: vec![],
     };
 
-<<<<<<< HEAD
-    let range = ast::Expression::PipeExpr(Box::new(
-            ast::PipeExpr {
-                argument: ast::Expression::Call(Box::new(from)),
-=======
     let range = ast::CallExpr {
-        arguments: vec![ast::Expression::Object(
-            Box::new(ast::ObjectExpr {
->>>>>>> 028a1853
+        arguments: vec![ast::Expression::Object(Box::new(
+            ast::ObjectExpr {
+                base: ast::BaseNode::default(),
+                properties: vec![
+                    ast::Property {
+                        base: ast::BaseNode::default(),
+                        key: ast::PropertyKey::Identifier(
+                            ast::Identifier {
+                                base: ast::BaseNode::default(),
+                                name: "start".into(),
+                            },
+                        ),
+                        value: Some(ast::Expression::Member(
+                            Box::new(ast::MemberExpr {
+                                base: ast::BaseNode::default(),
+                                lbrack: vec![],
+                                rbrack: vec![],
+                                object: ast::Expression::Identifier(
+                                    ast::Identifier {
+                                        base: ast::BaseNode::default(
+                                        ),
+                                        name: "v".into(),
+                                    },
+                                ),
+                                property:
+                                    ast::PropertyKey::Identifier(
+                                        ast::Identifier {
+                                            base:
+                                                ast::BaseNode::default(
+                                                ),
+                                            name: "timeRangeStart"
+                                                .into(),
+                                        },
+                                    ),
+                            }),
+                        )),
+                        comma: vec![],
+                        separator: vec![],
+                    },
+                    ast::Property {
+                        base: ast::BaseNode::default(),
+                        key: ast::PropertyKey::Identifier(
+                            ast::Identifier {
+                                base: ast::BaseNode::default(),
+                                name: "stop".into(),
+                            },
+                        ),
+                        value: Some(ast::Expression::Member(
+                            Box::new(ast::MemberExpr {
+                                base: ast::BaseNode::default(),
+                                lbrack: vec![],
+                                rbrack: vec![],
+                                object: ast::Expression::Identifier(
+                                    ast::Identifier {
+                                        base: ast::BaseNode::default(
+                                        ),
+                                        name: "v".into(),
+                                    },
+                                ),
+                                property:
+                                    ast::PropertyKey::Identifier(
+                                        ast::Identifier {
+                                            base:
+                                                ast::BaseNode::default(
+                                                ),
+                                            name: "timeRangeStop"
+                                                .into(),
+                                        },
+                                    ),
+                            }),
+                        )),
+                        comma: vec![],
+                        separator: vec![],
+                    },
+                ],
+                lbrace: vec![],
+                rbrace: vec![],
+                with: None,
+            },
+        ))],
+        base: ast::BaseNode::default(),
+        callee: ast::Expression::Identifier(ast::Identifier {
+            base: ast::BaseNode::default(),
+            name: "range".into(),
+        }),
+        lparen: vec![],
+        rparen: vec![],
+    };
+
+    let yield_ = ast::CallExpr {
+        arguments: vec![ast::Expression::Object(Box::new(
+            ast::ObjectExpr {
                 base: ast::BaseNode::default(),
                 properties: vec![ast::Property {
                     base: ast::BaseNode::default(),
                     key: ast::PropertyKey::Identifier(
                         ast::Identifier {
-                            base: ast::BaseNode::default(
-                            ),
-                            name: "start".into(),
-                        },
-                    ),
-                    value: Some(
-                        ast::Expression::Member(Box::new(ast::MemberExpr {
                             base: ast::BaseNode::default(),
-                            lbrack: vec![],
-                            rbrack: vec![],
-                            object: ast::Expression::Identifier(
-                                ast::Identifier {
-                                    base: ast::BaseNode::default(),
-                                    name: "v".into(),
-                                }
-                            ),
-                            property: ast::PropertyKey::Identifier(ast::Identifier {
-                                base: ast::BaseNode::default(),
-                                name: "timeRangeStart".into(),
-                            })
-                        }))
-                    ),
-                    comma: vec![],
-                    separator: vec![],
-                },
-                ast::Property {
-                    base: ast::BaseNode::default(),
-                    key: ast::PropertyKey::Identifier(
-                        ast::Identifier {
-                            base: ast::BaseNode::default(
-                            ),
-                            name: "stop".into(),
-                        },
-                    ),
-                    value: Some(
-                        ast::Expression::Member(Box::new(ast::MemberExpr {
-                            base: ast::BaseNode::default(),
-                            lbrack: vec![],
-                            rbrack: vec![],
-                            object: ast::Expression::Identifier(
-                                ast::Identifier {
-                                    base: ast::BaseNode::default(),
-                                    name: "v".into(),
-                                }
-                            ),
-                            property: ast::PropertyKey::Identifier(ast::Identifier {
-                                base: ast::BaseNode::default(),
-                                name: "timeRangeStop".into(),
-                            })
-                        }))
-                    ),
-                    comma: vec![],
-                    separator: vec![],
-                }
-                ],
-                lbrace: vec![],
-                rbrace: vec![],
-                with: None,
-            }),
-        )],
-        base: ast::BaseNode::default(),
-        callee: ast::Expression::Identifier(
-            ast::Identifier {
-                base: ast::BaseNode::default(),
-                name: "range".into(),
-            },
-        ),
-        lparen: vec![],
-        rparen: vec![],
-    };
-
-    let yield_ = ast::CallExpr {
-        arguments: vec![ast::Expression::Object(
-            Box::new(ast::ObjectExpr {
-                base: ast::BaseNode::default(),
-                properties: vec![ast::Property {
-                    base: ast::BaseNode::default(),
-                    key: ast::PropertyKey::Identifier(
-                        ast::Identifier {
-                            base: ast::BaseNode::default(
-                            ),
                             name: "name".into(),
                         },
                     ),
-                    value: Some(
-                        ast::Expression::StringLit(ast::StringLit {
+                    value: Some(ast::Expression::StringLit(
+                        ast::StringLit {
                             base: ast::BaseNode::default(),
                             value: "_influxDBEditor".into(),
-                        })
-                    ),
+                        },
+                    )),
                     comma: vec![],
                     separator: vec![],
                 }],
                 lbrace: vec![],
                 rbrace: vec![],
                 with: None,
-            }),
-        )],
+            },
+        ))],
         base: ast::BaseNode::default(),
-        callee: ast::Expression::Identifier(
-            ast::Identifier {
-                base: ast::BaseNode::default(),
-                name: "yield".into(),
-            },
-<<<<<<< HEAD
-        ))
-    ;
-
-    let yield_expr = make_yield_function(range, bucket, num);
-
-    ast::Statement::Expr(Box::new(yield_expr))
-=======
-        ),
+        callee: ast::Expression::Identifier(ast::Identifier {
+            base: ast::BaseNode::default(),
+            name: "yield".into(),
+        }),
         lparen: vec![],
         rparen: vec![],
     };
@@ -281,16 +275,19 @@
         expression: ast::Expression::PipeExpr(Box::new(
             ast::PipeExpr {
                 base: ast::BaseNode::default(),
-                argument: ast::Expression::PipeExpr(Box::new(ast::PipeExpr {
-                    argument: ast::Expression::Call(Box::new(from)),
-                    base: ast::BaseNode::default(),
-                    call: range,
-                })),
+                argument: ast::Expression::PipeExpr(Box::new(
+                    ast::PipeExpr {
+                        argument: ast::Expression::Call(Box::new(
+                            from,
+                        )),
+                        base: ast::BaseNode::default(),
+                        call: range,
+                    },
+                )),
                 call: yield_,
             },
         )),
     }))
->>>>>>> 028a1853
 }
 
 #[derive(Default)]
