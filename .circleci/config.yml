version: 2.1

jobs:
  lint:
    docker:
      - image: quay.io/influxdb/wasm-build
    steps:
      - checkout
      - run:
          name: "run rustfmt"
          command: cargo fmt --all -- --check
      - run:
          name: "run lint"
          command: cargo clippy --all -- -Dclippy::all

  test:
    docker:
      - image: quay.io/influxdb/wasm-build
    steps:
      - checkout
      - run:
          name: "run tests"
          command: cargo test

  build:
    docker:
      - image: quay.io/influxdb/wasm-build
    steps:
      - checkout
      - run: cargo build --verbose
      - run: make wasm
<<<<<<< HEAD
=======

  test-integration:
    docker:
      - image: quay.io/influxdb/wasm-build
    steps:
      - checkout
      - run:
          name: "run tests"
          command: |
            cd integration
            npm install -f  # Force, because fsevents
            npm test

>>>>>>> fc2e98a0

  deploy:
    docker:
      - image: quay.io/influxdb/wasm-build
    steps:
      - checkout
      - run: make wasm
      - run: echo "//registry.npmjs.org/:_authToken=$NPM_TOKEN" > pkg-node/.npmrc
      - run: echo "//registry.npmjs.org/:_authToken=$NPM_TOKEN" > pkg-browser/.npmrc
      - run: make publish


workflows:
  version: 2.1
  build-and-test:
    jobs:
      - lint
      - build
      - test
<<<<<<< HEAD
=======
      - test-integration
>>>>>>> fc2e98a0

  build-and-deploy:
    jobs:
      - deploy:
          filters:
            tags:
              only: /^v.*/
            branches:
              ignore: /.*/<|MERGE_RESOLUTION|>--- conflicted
+++ resolved
@@ -29,8 +29,6 @@
       - checkout
       - run: cargo build --verbose
       - run: make wasm
-<<<<<<< HEAD
-=======
 
   test-integration:
     docker:
@@ -43,8 +41,6 @@
             cd integration
             npm install -f  # Force, because fsevents
             npm test
-
->>>>>>> fc2e98a0
 
   deploy:
     docker:
@@ -64,10 +60,7 @@
       - lint
       - build
       - test
-<<<<<<< HEAD
-=======
       - test-integration
->>>>>>> fc2e98a0
 
   build-and-deploy:
     jobs:
