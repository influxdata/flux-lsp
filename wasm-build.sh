--- conflicted
+++ resolved
@@ -1,9 +1,5 @@
 #!/bin/bash
 
-<<<<<<< HEAD
-wasm-pack build -t nodejs -d pkg-node --out-name flux-lsp-node --scope influxdata --release
-wasm-pack build -t browser -d pkg-browser --out-name flux-lsp-browser --scope influxdata --release
-=======
 EXTRA_ARGS="--"
 if [[ ! -z "${LSP2}" ]]; then
     echo "Building with --featurs lsp2"
@@ -12,7 +8,6 @@
 
 wasm-pack build -t nodejs -d pkg-node --out-name flux-lsp-node --scope influxdata --release $EXTRA_ARGS
 wasm-pack build -t browser -d pkg-browser --out-name flux-lsp-browser --scope influxdata --release $EXTRA_ARGS
->>>>>>> b870e5b8
 
 cat pkg-node/package.json | sed s/@influxdata\\/flux-lsp\"/@influxdata\\/flux-lsp-node\"/g > pkg-node/package-new.json
 mv pkg-node/package-new.json pkg-node/package.json
